from pynwb import NWBFile
import struct
import pandas as pd
import numpy as np
import os
import json
import warnings
import scipy.io
from scipy.signal import butter, lfilter, hilbert, filtfilt
from scipy.sparse import diags, eye, csc_matrix
from scipy.sparse.linalg import spsolve
from sklearn.linear_model import Lasso
<<<<<<< HEAD
from scipy.stats import linregress

from plot_photometry import .

# Some of these imports are unused for now but will be used for photometry metadata
from ndx_fiber_photometry import (
    Indicator,
    OpticalFiber,
    ExcitationSource,
    Photodetector,
    DichroicMirror,
    BandOpticalFilter,
    EdgeOpticalFilter,
    FiberPhotometry,
    FiberPhotometryTable,
    FiberPhotometryResponseSeries,
    CommandedVoltageSeries,
)
=======
from ndx_fiber_photometry import FiberPhotometryResponseSeries
>>>>>>> 20f16cda


def read_phot_data(phot_file_path):
    """Parse .phot file from Labview into a dict"""

    phot = {}
    with open(phot_file_path, "rb") as fid:
        # Read binary data from the file, specifying the big-endian data format '>'
        phot["magic_key"] = struct.unpack(">I", fid.read(4))[0]
        phot["header_size"] = struct.unpack(">h", fid.read(2))[0]
        phot["main_version"] = struct.unpack(">h", fid.read(2))[0]
        phot["secondary_version"] = struct.unpack(">h", fid.read(2))[0]
        phot["sampling_rate"] = struct.unpack(">h", fid.read(2))[0]
        phot["bytes_per_sample"] = struct.unpack(">h", fid.read(2))[0]
        phot["num_channels"] = struct.unpack(">h", fid.read(2))[0]

        # After reading the character arrays, decode them from utf-8 and stripping the null characters (\x00)
        phot["file_name"] = fid.read(256).decode("utf-8").strip("\x00")
        phot["date"] = fid.read(256).decode("utf-8").strip("\x00")
        phot["time"] = fid.read(256).decode("utf-8").strip("\x00")

        # Loop through the four channels and extract the 
        # location, signal, frequency, max and min values in the same way
        phot["channels"] = []

        # Initialize a list of empty dictionaries for the channels
        for i in range(4):
            phot["channels"].append({})

        # Read and decode the location for all channels first
        for i in range(4):
            phot["channels"][i]["location"] = fid.read(256).decode("utf-8", errors="ignore").strip("\x00")

        # Read and decode the signal for all channels
        for i in range(4):
            phot["channels"][i]["signal"] = fid.read(256).decode("utf-8", errors="ignore").strip("\x00")

        # Read frequency for all channels
        for i in range(4):
            phot["channels"][i]["freq"] = struct.unpack(">h", fid.read(2))[0]

        # Read max voltage for all channels
        for i in range(4):
            phot["channels"][i]["max_v"] = struct.unpack(">h", fid.read(2))[0] / 32767.0

        # Read min voltage for all channels
        for i in range(4):
            phot["channels"][i]["min_v"] = struct.unpack(">h", fid.read(2))[0] / 32767.0

        phot["signal_label"] = []
        for signal in range(8):
            # phot['signal_label'].append(fid.read(256).decode('utf-8').strip('\x00'))
            signal_label = fid.read(256).decode("utf-8").strip("\x00")
            phot["signal_label"].append(signal_label)

        # Handle the padding by reading until the header size is reached
        position = fid.tell()
        pad_size = phot["header_size"] - position
        phot["pad"] = fid.read(pad_size)

        # Reshape the read data into a 2D array where the number of channels is the first dimension
        data = np.fromfile(fid, dtype=np.dtype(">i2"))
        phot["data"] = np.reshape(data, (phot["num_channels"], -1), order="F")

    return phot


def read_box_data(box_file_path):
    """Parse .box file from Labview into a dict"""

    box = {}
    with open(box_file_path, "rb") as fid:
        # Read binary data from the file, specifying the big-endian data format '>'
        box["magic_key"] = struct.unpack(">I", fid.read(4))[0]
        box["header_size"] = struct.unpack(">h", fid.read(2))[0]
        box["main_version"] = struct.unpack(">h", fid.read(2))[0]
        box["secondary_version"] = struct.unpack(">h", fid.read(2))[0]
        box["sampling_rate"] = struct.unpack(">h", fid.read(2))[0]
        box["bytes_per_sample"] = struct.unpack(">h", fid.read(2))[0]
        box["num_channels"] = struct.unpack(">h", fid.read(2))[0]

        # Read and decode file name, date, and time
        box["file_name"] = fid.read(256).decode("utf-8").strip("\x00")
        box["date"] = fid.read(256).decode("utf-8").strip("\x00")
        box["time"] = fid.read(256).decode("utf-8").strip("\x00")

        # Read channel locations
        box["ch1_location"] = fid.read(256).decode("utf-8").strip("\x00")
        box["ch2_location"] = fid.read(256).decode("utf-8").strip("\x00")
        box["ch3_location"] = fid.read(256).decode("utf-8").strip("\x00")

        # Get current file position
        position = fid.tell()

        # Calculate pad size and read padding
        pad_size = box["header_size"] - position
        box["pad"] = fid.read(pad_size)

        # Read the remaining data and reshape it
        data = np.fromfile(fid, dtype=np.uint8)
        box["data"] = np.reshape(data, (box["num_channels"], -1), order="F")

    return box


def process_pulses(box):
    """Extract port visit times from the box dict and return visit timestamps in 10kHz sample time"""
    diff_data = np.diff(box["data"][2, :].astype(np.int16))
    start = np.where(diff_data < -1)[0][0]
    pulses = np.where(diff_data > 1)[0]
    visits = pulses - start
    return visits


def lockin_detection(input_signal, exc1, exc2, Fs, tau=10, filter_order=5, detrend=False, full=True):
    tau /= 1000  # Convert to seconds
    Fc = 1 / (2 * np.pi * tau)
    fL = 0.01

    # High-pass filter design (Same as MATLAB filter design)
    b, a = butter(filter_order, Fc / (Fs / 2), "high")

    # Single-direction filtering to match MATLAB's 'filter'
    input_signal = lfilter(b, a, input_signal)

    # Demodulation
    demod1 = input_signal * exc1
    demod2 = input_signal * exc2

    # Trend filter design
    if detrend:
        b, a = butter(filter_order, [fL, Fc] / (Fs / 2))
    else:
        b, a = butter(filter_order, Fc / (Fs / 2))

    if not full:
        # Use lfilter for single-direction filtering
        sig1 = lfilter(b, a, demod1)
        sig2 = lfilter(b, a, demod2)
    else:
        # Full mode
        sig1x = lfilter(b, a, demod1)
        sig2x = lfilter(b, a, demod2)

        # Get imaginary part of the Hilbert transform for phase-shifted signal
        exc1_hilbert = np.imag(hilbert(exc1))
        exc2_hilbert = np.imag(hilbert(exc2))

        demod1 = input_signal * exc1_hilbert
        demod2 = input_signal * exc2_hilbert

        if detrend:
            b, a = butter(filter_order, [fL, Fc] / (Fs / 2))
        else:
            b, a = butter(filter_order, Fc / (Fs / 2))

        sig1y = lfilter(b, a, demod1)
        sig2y = lfilter(b, a, demod2)

        # Combine signals using Pythagorean theorem
        sig1 = np.sqrt(sig1x**2 + sig1y**2)
        sig2 = np.sqrt(sig2x**2 + sig2y**2)

    return sig1, sig2


def run_lockin_detection(phot):
    """Run lockin detection to extract the modulated photometry signals"""
    # Default args for lockin detection
    tau = 10
    filter_order = 5

    # Get the necessary data from the phot structure
    detector = phot["data"][5, :]
    exc1 = phot["data"][6, :]
    exc2 = phot["data"][7, :]

    # Call lockin_detection function
    sig1, ref = lockin_detection(
        detector, exc1, exc2, phot["sampling_rate"], tau=tau, filter_order=filter_order, detrend=False, full=True
    )

    detector = phot["data"][2, :]
    exc1 = phot["data"][0, :]
    exc2 = phot["data"][1, :]

    # Call lockin_detection function for the second set of signals
    sig2, ref2 = lockin_detection(
        detector, exc1, exc2, phot["sampling_rate"], tau=tau, filter_order=filter_order, detrend=False, full=True
    )

    # Cut off the beginning of the signals to match behavioral data
    # NOTE: We no longer do this - it will likely be removed in a future PR but keeping it for posterity for now
    remove = 0  # Number of samples to remove from the beginning of the signals
    sig1 = sig1[remove:]
    sig2 = sig2[remove:]
    ref = ref[remove:]
    ref2 = ref2[remove:]

    loc = phot["channels"][2]["location"][:15]  # First 15 characters of the location

    # Create a dict with the relevant signals to match signals.mat returned by the original MATLAB processing code
    # NOTE: We don't use sig2 and ref2 - these may be removed in a future PR but are kept for posterity for now
    signals = {"sig1": sig1, "ref": ref, "sig2": sig2, "ref2": ref2, "loc": loc}
    return signals


def process_raw_labview_photometry_signals(phot_file_path, box_file_path):
    """
    Process the .phot and .box files from Labview into a "signals" dict, 
    replacing former MATLAB preprocessing code that created signals.mat
    """

    # Read .phot file from Labview into a dict
    phot_dict = read_phot_data(phot_file_path)

    # Read .box file from Labview into a dict
    box_dict = read_box_data(box_file_path)

    # Run lockin detection to extract the modulated photometry signals
    signals = run_lockin_detection(phot_dict)

    # Get timestamps of port visits in 10 kHz photometry sample time
    visits = process_pulses(box_dict)
    signals["visits"] = visits

    # Return signals dict equivalent to signals.mat
    return signals


def whittaker_smooth(data, binary_mask, lambda_):
    """
    Penalized least squares algorithm for fitting a smooth background to noisy data.
    Used by airPLS to adaptively fit a baseline to photometry data.

    Fits a smooth background to the input data by minimizing the sum of
    squared differences between the data and the background.
    Uses a binary mask to identify the signal regions in the data
    that are not part of the background calculation.
    Uses a penalty term lambda that discourages rapid changes and enforces smoothness.

    Args:
    data: 1D array representing the signal data
    binary_mask: binary mask indicating which points are signals (peaks) and which are background 
    (0 = signal/peak, 1=background)
    lambda_: Smoothing parameter. A larger value results in a smoother baseline.

    Returns:
    the fitted background vector
    """

    data_matrix = np.matrix(data)
    data_size = data_matrix.size  # Size of the data matrix
    # Create an identity matrix the size of the data matrix in compressed sparse column (csc) format
    identity_matrix = eye(data_size, format="csc")
    # numpy.diff() does not work with sparse matrix. This is a workaround.
    diff_matrix = identity_matrix[1:] - identity_matrix[:-1]
    # Creates a diagonal matrix with the binary mask values on the diagonal
    diagonal_matrix = diags(binary_mask, 0, shape=(data_size, data_size))
    # Represents the combination of the diagonal matrix and the smoothness penalty term lambda_
    A = csc_matrix(diagonal_matrix + (lambda_ * diff_matrix.T * diff_matrix))
    # Represents the weighted data
    B = csc_matrix(diagonal_matrix * data_matrix.T)
    # Solves the linear system of equations to find the smoothed baseline
    smoothed_baseline = spsolve(A, B)
    return np.array(smoothed_baseline)


def airPLS(data, lambda_=1e8, max_iterations=50):
    """
    Adaptive iteratively reweighted Penalized Least Squares for baseline fitting (airPLS).
    DOI: 10.1039/b922045c

    This function is used to fit a baseline to the input data using
    adaptive iteratively reweighted Penalized Least Squares (airPLS).
    The baseline is fitted by minimizing the weighted sum of the squared differences
    between the input data and the baseline using a penalized least squares approach
    (Whittaker smoothing) with a penalty term lambda that encourages smoothness.
    Iteratively adjusts the weights and the baseline until convergence is achieved.

    Args:
    data: input data (i.e. photometry signal)
    lambda_: Smoothing parameter. A larger value results in a smoother baseline.
    max_iterations: Maximum number of iterations to adjust the weights and fit the baseline.

    Returns:
    the fitted baseline vector
    """

    num_data_points = data.shape[0]
    weights = np.ones(num_data_points)  # Set the initial weights to 1 to treat all points equally

    # Loop runs up to 'max_iterations' times to adjust the weights and fit the baseline
    for i in range(1, max_iterations + 1):
        # Use Whittaker smoothing to fit a baseline to the data using the updated weights
        baseline = whittaker_smooth(data, weights, lambda_)
        # Difference between data and baseline to calculate residuals. delta > 0 == peak, delta < 0 == background
        delta = data - baseline
        # Calculate how much data is below the baseline
        sum_of_neg_deltas = np.abs(delta[delta < 0].sum())

        # Convergence check: if sum_of_neg_deltas < 0.1% of the total data, or if max iterations is reached
        if sum_of_neg_deltas < 0.001 * (abs(data)).sum() or i == max_iterations:
            if i == max_iterations:
                warnings.warn(
                    f"Reached maximum iterations before convergence was achieved! "
                    f"Wanted sum_of_neg_deltas < {0.001 * (abs(data)).sum()}, "
                    f"got sum_of_neg_deltas = {sum_of_neg_deltas}"
                )
            break
        # Delta >= 0 means that this point is part of a peak, so its weight is set to 0 in order to ignore it
        weights[delta >= 0] = 0
        # Update weights for the negative deltas. Gives more weight to larger residuals using an exponential
        weights[delta < 0] = np.exp(i * np.abs(delta[delta < 0]) / sum_of_neg_deltas)
        # Update weights for the first and last data points to ensure edges of data are not ignored or underweighed
        weights[0] = np.exp(i * (delta[delta < 0]).max() / sum_of_neg_deltas)
        weights[-1] = weights[0]
    return baseline


def import_ppd(ppd_file_path):
    '''
    Credit to the homie: https://github.com/ThomasAkam/photometry_preprocessing.git
    Edited so that this function only returns the data dictionary without the filtered data.
    Raw data is then filtered by the process_ppd_photometry function.

        Function to import pyPhotometry binary data files into Python. 
        Returns a dictionary with the following items:
            'filename'      - Data filename
            'subject_ID'    - Subject ID
            'date_time'     - Recording start date and time (ISO 8601 format string)
            'end_time'      - Recording end date and time (ISO 8601 format string)
            'mode'          - Acquisition mode
            'sampling_rate' - Sampling rate (Hz)
            'LED_current'   - Current for LEDs 1 and 2 (mA)
            'version'       - Version number of pyPhotometry
            'analog_1'      - Raw analog signal 1 (volts)
            'analog_2'      - Raw analog signal 2 (volts)
            'analog_3'      - Raw analog signal 3 (if present, volts)
            'digital_1'     - Digital signal 1
            'digital_2'     - Digital signal 2 (if present)
            'pulse_inds_1'  - Locations of rising edges on digital input 1 (samples).
            'pulse_inds_2'  - Locations of rising edges on digital input 2 (samples).
            'pulse_times_1' - Times of rising edges on digital input 1 (ms).
            'pulse_times_2' - Times of rising edges on digital input 2 (ms).
            'time'          - Time of each sample relative to start of recording (ms)
    '''
    with open(ppd_file_path, "rb") as f:
        header_size = int.from_bytes(f.read(2), "little")
        data_header = f.read(header_size)
        data = np.frombuffer(f.read(), dtype=np.dtype("<u2"))
    # Extract header information
    header_dict = json.loads(data_header)
    volts_per_division = header_dict["volts_per_division"]
    sampling_rate = header_dict["sampling_rate"]
    # Extract signals.
    analog = data >> 1  # Analog signal is most significant 15 bits.
    digital = ((data & 1) == 1).astype(int)  # Digital signal is least significant bit.
    # Alternating samples are different signals.
    if "n_analog_signals" in header_dict.keys():
        n_analog_signals = header_dict["n_analog_signals"]
        n_digital_signals = header_dict["n_digital_signals"]
    else:  # Pre version 1.0 data file.
        n_analog_signals = 2
        n_digital_signals = 2
    analog_1 = analog[::n_analog_signals] * volts_per_division[0]
    analog_2 = analog[1::n_analog_signals] * volts_per_division[1]
    analog_3 = analog[2::n_analog_signals] * volts_per_division[0] if n_analog_signals == 3 else None
    digital_1 = digital[::n_analog_signals]
    digital_2 = digital[1::n_analog_signals] if n_digital_signals == 2 else None
    time = np.arange(analog_1.shape[0]) * 1000 / sampling_rate  # Time relative to start of recording (ms).
    
    # Extract rising edges for digital inputs.
    pulse_inds_1 = 1 + np.where(np.diff(digital_1) == 1)[0]
    pulse_inds_2 = 1 + np.where(np.diff(digital_2) == 1)[0] if n_digital_signals == 2 else None
    pulse_times_1 = pulse_inds_1 * 1000 / sampling_rate
    pulse_times_2 = pulse_inds_2 * 1000 / sampling_rate if n_digital_signals == 2 else None
    # Return signals + header information as a dictionary.
    data_dict = {
        "filename": os.path.basename(ppd_file_path),
        "analog_1": analog_1,
        "analog_2": analog_2,
        "digital_1": digital_1,
        "digital_2": digital_2,
        "pulse_inds_1": pulse_inds_1,
        "pulse_inds_2": pulse_inds_2,
        "pulse_times_1": pulse_times_1,
        "pulse_times_2": pulse_times_2,
        "time": time,
    }
    if n_analog_signals == 3:
        data_dict.update(
            {
                "analog_3": analog_3,
            }
        )
    data_dict.update(header_dict)
    return data_dict


def process_and_add_pyphotometry_to_nwb(nwbfile: NWBFile, ppd_file_path):
    """
    Process pyPhotometry data from a .ppd file and add the processed signals to the NWB file.
    
    TODO: Update this function to have options for isosbestic vs ratiometric 
    correction depending on the identities of analog_1, analog_2, etc. 
    Wait until we know more about those use cases. 
    
    For now, we assume the following (Jose's setup):
    analog_1: 470 nm (gACh)
    analog_2: 565 nm (rDA3m)
    analog_3: 405 nm (for ratiometric correction of gACh)
    """
    ppd_data = import_ppd(ppd_file_path)  
    raw_green = pd.Series(ppd_data['analog_1'])
    raw_red = pd.Series(ppd_data['analog_2'])
    raw_405 = pd.Series(ppd_data['analog_3'])
    relative_raw_signal = raw_green / raw_405

    sampling_rate = ppd_data['sampling_rate']
    time_seconds = ppd_data['time']/1000
    visits = ppd_data['pulse_inds_1'][1:]
    pulse_times_in_mins = [time / 60000 for time in visits]

    plot_raw_photometry_signals(visits, pulse_times_in_mins, raw_green, raw_red, raw_405, relative_raw_signal, sampling_rate)

    # Calculate the correlation between the signals. This I am not too sure if we want to keep or not. Best to discuss with Josh? 
    
    plot_405_470_correlation(raw_405, raw_green)

    
    plot_405_565_correlation(raw_405, raw_red)

    
    plot_470_565_correlation(raw_green, raw_red)

    # Low pass filter at 10Hz to remove high frequency noise
    print('Filtering data...')
    b,a = butter(2, 10, btype='low', fs=sampling_rate)
    green_denoised = filtfilt(b,a, raw_green)
    red_denoised = filtfilt(b,a, raw_red)
    ratio_denoised = filtfilt(b,a, relative_raw_signal)
    denoised_405 = filtfilt(b,a, raw_405)
<<<<<<< HEAD

    # high pass at 0.001Hz which removes the drift due to bleaching, but will also remove any physiological variation in the signal on very slow timescales.
=======
    # High pass filter at 0.001Hz to removes drift due to photobleaching
    # Note that this will also remove any physiological variation in the signal on very slow timescales
>>>>>>> 20f16cda
    b,a = butter(2, 0.001, btype='high', fs=sampling_rate)
    green_highpass = filtfilt(b,a, green_denoised, padtype='even')
    red_highpass = filtfilt(b,a, red_denoised, padtype='even')
    ratio_highpass = filtfilt(b,a, ratio_denoised, padtype='even')
    highpass_405 = filtfilt(b,a, denoised_405, padtype='even')

<<<<<<< HEAD
    # Plot the filtered signals of interest against each other 
    
    plot_ratio_565_correlation(ratio_highpass, red_highpass)

    # Z-score of each signal to normalize the data
    print('Z-scoring data...')
=======
    # Z-score each signal to normalize the data
    print('Z-scoring photometry signals...')
>>>>>>> 20f16cda
    green_zscored = np.divide(np.subtract(green_highpass,green_highpass.mean()),green_highpass.std())
    red_zscored = np.divide(np.subtract(red_highpass,red_highpass.mean()),red_highpass.std())
    zscored_405 = np.divide(np.subtract(highpass_405,highpass_405.mean()),highpass_405.std())
    ratio_zscored = np.divide(np.subtract(ratio_highpass,ratio_highpass.mean()),ratio_highpass.std())

<<<<<<< HEAD
    plot_normalized_signals(pulse_times_in_mins, green_zscored, zscored_405, red_zscored, ratio_zscored)

    # Add actual photometry data to the NWB
    print("Adding photometry signals to NWB ...")
=======
    # Add photometry signals to the NWB
    print("Adding photometry signals to NWB...")
>>>>>>> 20f16cda

    raw_470_response_series = FiberPhotometryResponseSeries(
        name="raw_470",
        description="Raw 470 nm",
        data=raw_green.to_numpy(),
        unit="V",
        rate=float(sampling_rate),
    )

    z_scored_470_response_series = FiberPhotometryResponseSeries(
        name="z_scored_470",
        description="Z-scored 470 nm",
        data=green_zscored,
        unit="z-score",
        rate=float(sampling_rate),
    )

    raw_405_response_series = FiberPhotometryResponseSeries(
        name="raw_405",
        description="Raw 405 nm",
        data=raw_405.to_numpy(),
        unit="V",
        rate=float(sampling_rate),
    )

    z_scored_405_response_series = FiberPhotometryResponseSeries(
        name="zscored_405",
        description="Z-scored 405nm. This is used to calculate the ratiometric index when using GRAB-ACh3.8",
        data=zscored_405,
        unit="z-score",
        rate=float(sampling_rate),
    )

    raw_565_response_series = FiberPhotometryResponseSeries(
        name="raw_565",
        description="Raw 565 nm",
        data=raw_red.to_numpy(),
        unit="V",
        rate=float(sampling_rate),
    )

    z_scored_565_response_series = FiberPhotometryResponseSeries(
        name="zscored_565",
        description="Z-scored 565nm",
        data=red_zscored,
        unit="z-score",
        rate=float(sampling_rate),
    )

    raw_ratio_response_series = FiberPhotometryResponseSeries(
        name="raw_470_405_ratio",
        description="Raw ratiometric index of 470nm and 405nm",
        data=relative_raw_signal.to_numpy(),
        unit="V",
        rate=float(sampling_rate),
    )

    z_scored_ratio_response_series = FiberPhotometryResponseSeries(
        name="zscored_470_405_ratio",
        description="Z-scored ratiometric index of 470nm and 405nm",
        data=ratio_zscored,
        unit="z-score",
        rate=float(sampling_rate),
    )

    # Add the FiberPhotometryResponseSeries objects to the NWB
    nwbfile.add_acquisition(raw_405_response_series)
    nwbfile.add_acquisition(raw_470_response_series)
    nwbfile.add_acquisition(raw_565_response_series)
    nwbfile.add_acquisition(raw_ratio_response_series)    
    nwbfile.add_acquisition(z_scored_405_response_series)
    nwbfile.add_acquisition(z_scored_470_response_series)
    nwbfile.add_acquisition(z_scored_565_response_series)
    nwbfile.add_acquisition(z_scored_ratio_response_series)

    # Return sampling rate and port visits in downsampled photometry time (86 Hz) to use for alignment
    return sampling_rate, visits


def process_and_add_labview_to_nwb(nwbfile: NWBFile, signals):
    """
    Process LabVIEW signals and add the processed signals to the NWB file.

    Assumes:
    sig1: 470 nm (dLight)
    ref: 405 nm (isosbestic wavelength)
    """

    # Downsample the raw data from 10 kHz to 250 Hz by taking every 40th sample
    print("Downsampling raw LabVIEW data to 250 Hz...")
    SR = 10000  # Original sampling rate of the photometry system (Hz)
    Fs = 250  # Target downsample frequency (Hz)
    # Use np.squeeze to deal with the fact that signals from our dict are 1D but signals.mat are 2D
    raw_reference = pd.Series(np.squeeze(signals["ref"])[:: int(SR / Fs)])
    raw_green = pd.Series(np.squeeze(signals["sig1"])[:: int(SR / Fs)])
    port_visits = np.divide(np.squeeze(signals["visits"]), SR / Fs).astype(int)

    # Smooth the signals using a rolling mean
    print("Smoothing the photometry signals using a rolling mean...")
    smooth_window = int(Fs / 30)
    min_periods = 1  # Minimum number of observations required for a valid computation
    reference = np.array(raw_reference.rolling(window=smooth_window, min_periods=min_periods).mean()).reshape(
        len(raw_reference), 1
    )
    signal_green = np.array(raw_green.rolling(window=smooth_window, min_periods=min_periods).mean()).reshape(
        len(raw_green), 1
    )

    # Calculate a smoothed baseline for each signal using airPLS
    print("Calculating a smoothed baseline using airPLS...")
    lam = 1e8  # Parameter to control how smooth the resulting baseline should be
    max_iter = 50
    ref_baseline = airPLS(data=raw_reference.T, lambda_=lam, max_iterations=max_iter).reshape(len(raw_reference), 1)
    green_baseline = airPLS(data=raw_green.T, lambda_=lam, max_iterations=max_iter).reshape(len(raw_green), 1)

    # Subtract the respective airPLS baseline from the smoothed signal and reference
    print("Subtracting the smoothed baseline...")
    remove = 0  # Number of samples to remove from the beginning of the signals
    baseline_subtracted_ref = reference[remove:] - ref_baseline[remove:]
    baseline_subtracted_green = signal_green[remove:] - green_baseline[remove:]

    # Standardize by Z-scoring the signals (assumes signals are Gaussian distributed)
    print("Standardizing the signals by Z-scoring...")
    z_scored_reference = (baseline_subtracted_ref - np.median(baseline_subtracted_ref)) / np.std(
        baseline_subtracted_ref
    )
    z_scored_green = (baseline_subtracted_green - np.median(baseline_subtracted_green)) / np.std(
        baseline_subtracted_green
    )

    # Remove the contribution of signal artifacts from the green signal using a Lasso regression
    alpha = 0.0001  # Parameter to control the regularization strength. A larger value means more regularization
    # Create the Lasso model (Lasso = type of linear regression that uses L1 regularization to prevent overfitting)
    lin = Lasso(alpha=alpha, precompute=True, max_iter=1000, positive=True, random_state=9999, selection="random")
    # Fit the model (learn the relationship between the reference signal and green signal)
    lin.fit(z_scored_reference, z_scored_green)
    # Predict what the values of z_scored_green should be given z_scored_reference
    z_scored_reference_fitted = lin.predict(z_scored_reference).reshape(len(z_scored_reference), 1)
    # We use these predicted values from the reference signal as our baseline for the dF/F calculation because
    # it accounts for the changes in the green signal that are accompanied by changes in the reference signal
    # due to rat head movements, etc.

    # Calculate deltaF/F for the green signal
    print("Calculating deltaF/F...")
    z_scored_green_dFF = z_scored_green - z_scored_reference_fitted

    # Add photometry signals to the NWB
    print("Adding photometry signals to NWB ...")

    # Create NWB FiberPhotometryResponseSeries objects for the relevant photometry signals
    z_scored_green_dFF_response_series = FiberPhotometryResponseSeries(
        name="z_scored_green_dFF",
        description="Z-scored green signal (470 nm) dF/F",
        data=z_scored_green_dFF.T[0],
        unit="dF/F",
        rate=float(Fs),
    )
    z_scored_reference_fitted_response_series = FiberPhotometryResponseSeries(
        name="z_scored_reference_fitted",
        description="Fitted Z-scored reference signal. This is the baseline for the dF/F calculation.",
        data=z_scored_reference_fitted.T[0],
        unit="F",
        rate=float(Fs),
    )
    raw_green_response_series = FiberPhotometryResponseSeries(
        name="raw_green",
        description="Raw green signal, 470nm",
        data=raw_green.to_numpy(),
        unit="F",
        rate=float(Fs),
    )
    raw_reference_response_series = FiberPhotometryResponseSeries(
        name="raw_reference",
        description="Raw reference signal (isosbestic control), 405nm",
        data=raw_reference.to_numpy(),
        unit="F",
        rate=float(Fs),
    )

    # Add the FiberPhotometryResponseSeries objects to the NWB
    nwbfile.add_acquisition(z_scored_green_dFF_response_series)
    nwbfile.add_acquisition(z_scored_reference_fitted_response_series)
    nwbfile.add_acquisition(raw_green_response_series)
    nwbfile.add_acquisition(raw_reference_response_series)

    # Return port visits in downsampled photometry time (250 Hz) to use for alignment
    return Fs, port_visits


def add_photometry_metadata(nwbfile: NWBFile, metadata: dict):
    # TODO for Ryan - add photometry metadata to NWB :)
    # https://github.com/catalystneuro/ndx-fiber-photometry/tree/main
    pass


def add_photometry(nwbfile: NWBFile, metadata: dict):
    """
    Add photometry data to the NWB and return port visits 
    in downsampled photometry time to use for alignment.

    The processing differs based on what photometry data 
    is available as specified by the metadata dictionary:
    
    If "phot_file_path" and "box_file_path" exist in the metadata dict:
    - We are using LabVIEW and have not done any preprocessing to extract the
    modulated photometry signals
    - Read raw data from the LabVIEW files and run lockin detection to extract visits,
    raw green signal, and raw reference signal, then do signal processing and dF/F
    
    If "signals_mat_file_path" exists in the metadata dict:
    - We are using LabVIEW and the raw .phot and .box files have already 
    been processed in MATLAB to create signals.mat (this is true for older recordings)
    - Load the "signals.mat" dictionary that contains raw green signal, raw reference 
    signal, and port visit times and do the signal processing and dF/F
    - Note that if "signals_mat_file_path" and both "phot_file_path" and "box_file_path"
    have been specified, we default to processing the raw LabVIEW data and ignore signals.mat
    
    If "ppd_file_path" exists in the metadata dict:
    - We are using pyPhotometry and do processing accordingly. This is currently
    only implemented for Jose's case (gACh, ratiometric instead of isosbestic correction)
    """

    if "photometry" not in metadata:
        print("No photometry metadata found for this session. Skipping photometry conversion.")
        return None, None

    # Add photometry metadata to the NWB
    print("Adding photometry metadata to NWB ...")
    add_photometry_metadata(NWBFile, metadata)

    # If we have raw LabVIEW data (.phot and .box files)
    if "phot_file_path" in metadata["photometry"] and "box_file_path" in metadata["photometry"]:
        # Process photometry data from LabVIEW to create a signals dict of relevant photometry signals
        print("Processing raw .phot and .box files from LabVIEW...")
        phot_file_path = metadata["photometry"]["phot_file_path"]
        box_file_path = metadata["photometry"]["box_file_path"]
        signals = process_raw_labview_photometry_signals(phot_file_path, box_file_path)
        sampling_rate, visits = process_and_add_labview_to_nwb(nwbfile, signals)

    # If we have already processed the LabVIEW .phot and .box files into signals.mat (true for older recordings)
    elif "signals_mat_file_path" in metadata["photometry"]:
        # Load signals.mat created by external MATLAB photometry processing code
        print("Processing signals.mat file of photometry signals from LabVIEW...")
        signals_mat_file_path = metadata["photometry"]["signals_mat_file_path"]
        signals = scipy.io.loadmat(signals_mat_file_path, matlab_compatible=True)
        sampling_rate, visits = process_and_add_labview_to_nwb(nwbfile, signals)
      
    # If we have a ppd file from pyPhotometry
    elif "ppd_file_path" in metadata["photometry"]:
        # Process ppd file from pyPhotometry and add signals to the NWB
        print("Processing ppd file from pyPhotometry...")
        ppd_file_path = metadata["photometry"]["ppd_file_path"]
        sampling_rate, visits = process_and_add_pyphotometry_to_nwb(nwbfile, ppd_file_path)

    else:
        raise ValueError(
            "None of the required photometry subfields exist in the metadata dictionary.\n"
            "If you are using LabVIEW, you must include both 'phot_file_path' and 'box_file_path' "
            "to process raw LabVIEW data,\n"
            "OR 'signals_mat_file_path' if the initial preprocessing has already been done in MATLAB.\n"
            "If you are using pyPhotometry, you must include 'ppd_file_path'."
        )

    return sampling_rate, visits<|MERGE_RESOLUTION|>--- conflicted
+++ resolved
@@ -10,29 +10,9 @@
 from scipy.sparse import diags, eye, csc_matrix
 from scipy.sparse.linalg import spsolve
 from sklearn.linear_model import Lasso
-<<<<<<< HEAD
-from scipy.stats import linregress
-
 from plot_photometry import .
 
-# Some of these imports are unused for now but will be used for photometry metadata
-from ndx_fiber_photometry import (
-    Indicator,
-    OpticalFiber,
-    ExcitationSource,
-    Photodetector,
-    DichroicMirror,
-    BandOpticalFilter,
-    EdgeOpticalFilter,
-    FiberPhotometry,
-    FiberPhotometryTable,
-    FiberPhotometryResponseSeries,
-    CommandedVoltageSeries,
-)
-=======
 from ndx_fiber_photometry import FiberPhotometryResponseSeries
->>>>>>> 20f16cda
-
 
 def read_phot_data(phot_file_path):
     """Parse .phot file from Labview into a dict"""
@@ -475,44 +455,29 @@
     red_denoised = filtfilt(b,a, raw_red)
     ratio_denoised = filtfilt(b,a, relative_raw_signal)
     denoised_405 = filtfilt(b,a, raw_405)
-<<<<<<< HEAD
-
-    # high pass at 0.001Hz which removes the drift due to bleaching, but will also remove any physiological variation in the signal on very slow timescales.
-=======
+
     # High pass filter at 0.001Hz to removes drift due to photobleaching
     # Note that this will also remove any physiological variation in the signal on very slow timescales
->>>>>>> 20f16cda
     b,a = butter(2, 0.001, btype='high', fs=sampling_rate)
     green_highpass = filtfilt(b,a, green_denoised, padtype='even')
     red_highpass = filtfilt(b,a, red_denoised, padtype='even')
     ratio_highpass = filtfilt(b,a, ratio_denoised, padtype='even')
     highpass_405 = filtfilt(b,a, denoised_405, padtype='even')
-
-<<<<<<< HEAD
-    # Plot the filtered signals of interest against each other 
-    
+    
+    # Plot the filtered signals of interest against each other
     plot_ratio_565_correlation(ratio_highpass, red_highpass)
-
-    # Z-score of each signal to normalize the data
-    print('Z-scoring data...')
-=======
+    
     # Z-score each signal to normalize the data
     print('Z-scoring photometry signals...')
->>>>>>> 20f16cda
     green_zscored = np.divide(np.subtract(green_highpass,green_highpass.mean()),green_highpass.std())
     red_zscored = np.divide(np.subtract(red_highpass,red_highpass.mean()),red_highpass.std())
     zscored_405 = np.divide(np.subtract(highpass_405,highpass_405.mean()),highpass_405.std())
     ratio_zscored = np.divide(np.subtract(ratio_highpass,ratio_highpass.mean()),ratio_highpass.std())
 
-<<<<<<< HEAD
     plot_normalized_signals(pulse_times_in_mins, green_zscored, zscored_405, red_zscored, ratio_zscored)
 
-    # Add actual photometry data to the NWB
-    print("Adding photometry signals to NWB ...")
-=======
     # Add photometry signals to the NWB
     print("Adding photometry signals to NWB...")
->>>>>>> 20f16cda
 
     raw_470_response_series = FiberPhotometryResponseSeries(
         name="raw_470",
